<script lang="ts">
	import * as Form from '$lib/components/ui/form';
	import {
		tracksPayloadSchema,
		type TracksPayloadSchema
	} from '$lib/scraper-task-schemas/spotify-api';
	import { type SuperValidated, type Infer, superForm } from 'sveltekit-superforms';
	import { zodClient } from 'sveltekit-superforms/adapters';
	import { MessageAlert } from '$lib/components/ui/message-alert';
<<<<<<< HEAD
	import { InputExtractor } from '$lib/components/task-inputs/input-extractor/index.svelte';
=======
	import { InputExtractor } from '$lib/components/task-input-extractor/index.svelte';
>>>>>>> 22cbde89
	import { z } from 'zod';

	let { tracksPayloadForm }: { tracksPayloadForm: SuperValidated<Infer<TracksPayloadSchema>> } =
		$props();

	const form = superForm(tracksPayloadForm, {
		validators: zodClient(tracksPayloadSchema)
	});

	const { form: formData, enhance } = form;

	let message = $state(form.message);
</script>

<form method="POST" use:enhance>
	{#if $message !== undefined}
		{@const { type, text } = $message}
		<MessageAlert {type} {text} />
	{/if}
	<Form.Field {form} name="track_ids">
		<Form.Control>
			{#snippet children({ props })}
				<InputExtractor
					{...props}
					inputDescription="Track IDs"
					exampleInput="4PTG3Z6ehGkBFwjybzWkR8"
					inputSchema={z.string()}
					onInputsAdded={(inputs) => ($formData.track_ids = inputs)}
					inputsTableName="sp_api_track_ids"
				/>
			{/snippet}
		</Form.Control>
		<Form.Description>The track IDs for which metadata should be loaded.</Form.Description>
		<Form.FieldErrors />
	</Form.Field>
	<Form.Button>Add</Form.Button>
</form><|MERGE_RESOLUTION|>--- conflicted
+++ resolved
@@ -7,11 +7,7 @@
 	import { type SuperValidated, type Infer, superForm } from 'sveltekit-superforms';
 	import { zodClient } from 'sveltekit-superforms/adapters';
 	import { MessageAlert } from '$lib/components/ui/message-alert';
-<<<<<<< HEAD
-	import { InputExtractor } from '$lib/components/task-inputs/input-extractor/index.svelte';
-=======
 	import { InputExtractor } from '$lib/components/task-input-extractor/index.svelte';
->>>>>>> 22cbde89
 	import { z } from 'zod';
 
 	let { tracksPayloadForm }: { tracksPayloadForm: SuperValidated<Infer<TracksPayloadSchema>> } =
